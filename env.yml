name: RLOP
channels:
  - defaults
dependencies:
  - python=3.10.4
  - numpy=1.21.5
  - matplotlib=3.5.1
  - seaborn=0.11.2
  - pandas=1.4.1
  - tqdm=4.63.0
<<<<<<< HEAD
  - scipy=1.7.3
=======
  - pip:
    - gym
>>>>>>> f5e87f3b
<|MERGE_RESOLUTION|>--- conflicted
+++ resolved
@@ -8,9 +8,6 @@
   - seaborn=0.11.2
   - pandas=1.4.1
   - tqdm=4.63.0
-<<<<<<< HEAD
   - scipy=1.7.3
-=======
   - pip:
-    - gym
->>>>>>> f5e87f3b
+    - gym